--- conflicted
+++ resolved
@@ -129,7 +129,6 @@
 	return false
 }
 
-<<<<<<< HEAD
 func IsDesiredInService(scalingGroup *autoscaling.Group) bool {
 	var (
 		desired        = aws.Int64Value(scalingGroup.DesiredCapacity)
@@ -144,11 +143,10 @@
 	}
 
 	return desired == inServiceCount
-=======
+
 func IsUsingWarmPool(group *autoscaling.Group) bool {
 	if group.WarmPoolConfiguration != nil {
 		return true
 	}
 	return false
->>>>>>> 63f73b49
 }