/*

Licensed under the Apache License, Version 2.0 (the "License");
you may not use this file except in compliance with the License.
You may obtain a copy of the License at

    http://www.apache.org/licenses/LICENSE-2.0

Unless required by applicable law or agreed to in writing, software
distributed under the License is distributed on an "AS IS" BASIS,
WITHOUT WARRANTIES OR CONDITIONS OF ANY KIND, either express or implied.
See the License for the specific language governing permissions and
limitations under the License.
*/

package eks

import (
	"fmt"
	corev1 "k8s.io/api/core/v1"
	"sync"

	"github.com/go-logr/logr"

	"github.com/keikoproj/instance-manager/api/v1alpha1"
	awsprovider "github.com/keikoproj/instance-manager/controllers/providers/aws"
	kubeprovider "github.com/keikoproj/instance-manager/controllers/providers/kubernetes"
	"github.com/keikoproj/instance-manager/controllers/provisioners"
)

const (
	ProvisionerName                     = "eks"
	defaultLaunchConfigurationRetention = 2
	OverrideDefaultLabelsAnnotationKey  = "instancemgr.keikoproj.io/default-labels"
	OsFamilyAnnotation                  = "instancemgr.keikoproj.io/os-family"
	ClusterAutoscalerEnabledAnnotation  = "instancemgr.keikoproj.io/cluster-autoscaler-enabled"
<<<<<<< HEAD
	OsFamilyWindows                     = "windows"
=======

	OsFamilyWindows      = "windows"
	OsFamilyBottleRocket = "bottlerocket"
	OsFamilyAmazonLinux2 = "amazonlinux2"
>>>>>>> e262d359
)

var (
	RoleNewLabel              = "node.kubernetes.io/role"
	RoleNewLabelFmt           = "node.kubernetes.io/role=%s"
	RoleOldLabel              = "node-role.kubernetes.io/%s"
	RoleOldLabelFmt           = "node-role.kubernetes.io/%s=\"\""
	InstanceMgrLifecycleLabel = "instancemgr.keikoproj.io/lifecycle"
	InstanceMgrLabelFmt       = "instancemgr.keikoproj.io/%s=%s"

	DefaultManagedPolicies = []string{"AmazonEKSWorkerNodePolicy", "AmazonEKS_CNI_Policy", "AmazonEC2ContainerRegistryReadOnly"}
)

// New constructs a new instance group provisioner of EKS type
func New(p provisioners.ProvisionerInput) *EksInstanceGroupContext {
	var (
		instanceGroup = p.InstanceGroup
		configuration = instanceGroup.GetEKSConfiguration()
		status        = instanceGroup.GetStatus()
		strategy      = instanceGroup.GetUpgradeStrategy()
		configHash    = kubeprovider.ConfigmapHash(p.Configuration)
	)

	ctx := &EksInstanceGroupContext{
		InstanceGroup:    instanceGroup,
		KubernetesClient: p.Kubernetes,
		AwsWorker:        p.AwsWorker,
		Log:              p.Log.WithName("eks"),
		ResourcePrefix:   fmt.Sprintf("%v-%v-%v", configuration.GetClusterName(), instanceGroup.GetNamespace(), instanceGroup.GetName()),
		ConfigRetention:  p.ConfigRetention,
	}

	instanceGroup.SetState(v1alpha1.ReconcileInit)
	status.SetConfigHash(configHash)
	status.SetProvisioner(ProvisionerName)
	status.SetStrategy(strategy.Type)

	return ctx
}

type EksInstanceGroupContext struct {
	sync.Mutex
	InstanceGroup    *v1alpha1.InstanceGroup
	KubernetesClient kubeprovider.KubernetesClientSet
	AwsWorker        awsprovider.AwsWorker
	DiscoveredState  *DiscoveredState
	Log              logr.Logger
	Configuration    *provisioners.ProvisionerConfiguration
	ConfigRetention  int
	ResourcePrefix   string
}

type UserDataPayload struct {
	PreBootstrap  []string
	PostBootstrap []string
}

type MountOpts struct {
	FileSystem  string
	Device      string
	Mount       string
	Persistance bool
}

type EKSUserData struct {
<<<<<<< HEAD
	ClusterName      string
=======
	ApiEndpoint      string
	ClusterCA        string
	ClusterName      string
	NodeLabels       map[string]string
	NodeTaints       []corev1.Taint
>>>>>>> e262d359
	KubeletExtraArgs string
	Arguments        string
	PreBootstrap     []string
	PostBootstrap    []string
	MountOptions     []MountOpts
}

func (ctx *EksInstanceGroupContext) GetInstanceGroup() *v1alpha1.InstanceGroup {
	if ctx != nil {
		return ctx.InstanceGroup
	}
	return &v1alpha1.InstanceGroup{}
}

func (ctx *EksInstanceGroupContext) GetOsFamily() string {
	var (
		instanceGroup = ctx.GetInstanceGroup()
		annotations   = instanceGroup.GetAnnotations()
	)
	if _, exists := annotations[OsFamilyAnnotation]; exists {
		return annotations[OsFamilyAnnotation]
	}
<<<<<<< HEAD
	return "default" // return "" is will also be fine here

=======
	return OsFamilyAmazonLinux2
>>>>>>> e262d359
}

func (ctx *EksInstanceGroupContext) GetUpgradeStrategy() *v1alpha1.AwsUpgradeStrategy {
	if &ctx.InstanceGroup.Spec.AwsUpgradeStrategy != nil {
		return &ctx.InstanceGroup.Spec.AwsUpgradeStrategy
	}
	return &v1alpha1.AwsUpgradeStrategy{}
}
func (ctx *EksInstanceGroupContext) GetState() v1alpha1.ReconcileState {
	return ctx.InstanceGroup.GetState()
}
func (ctx *EksInstanceGroupContext) SetState(state v1alpha1.ReconcileState) {
	ctx.InstanceGroup.SetState(state)
}
func (ctx *EksInstanceGroupContext) GetDiscoveredState() *DiscoveredState {
	if ctx.DiscoveredState == nil {
		ctx.DiscoveredState = &DiscoveredState{}
	}
	return ctx.DiscoveredState
}
func (ctx *EksInstanceGroupContext) SetDiscoveredState(state *DiscoveredState) {
	ctx.DiscoveredState = state
}

type InstancePoolType string

const (
	SubFamilyFlexible InstancePoolType = "SubFamilyFlexible"
)

type InstanceSpec struct {
	Type   string
	Weight string
}

type InstancePool struct {
	Type InstancePoolType
	Pool map[string][]InstanceSpec
}

func (p *InstancePool) GetPool(key string) ([]InstanceSpec, bool) {
	if val, ok := p.Pool[key]; ok {
		return val, true
	}
	return nil, false
}<|MERGE_RESOLUTION|>--- conflicted
+++ resolved
@@ -34,14 +34,10 @@
 	OverrideDefaultLabelsAnnotationKey  = "instancemgr.keikoproj.io/default-labels"
 	OsFamilyAnnotation                  = "instancemgr.keikoproj.io/os-family"
 	ClusterAutoscalerEnabledAnnotation  = "instancemgr.keikoproj.io/cluster-autoscaler-enabled"
-<<<<<<< HEAD
-	OsFamilyWindows                     = "windows"
-=======
 
 	OsFamilyWindows      = "windows"
 	OsFamilyBottleRocket = "bottlerocket"
 	OsFamilyAmazonLinux2 = "amazonlinux2"
->>>>>>> e262d359
 )
 
 var (
@@ -107,15 +103,11 @@
 }
 
 type EKSUserData struct {
-<<<<<<< HEAD
-	ClusterName      string
-=======
 	ApiEndpoint      string
 	ClusterCA        string
 	ClusterName      string
 	NodeLabels       map[string]string
 	NodeTaints       []corev1.Taint
->>>>>>> e262d359
 	KubeletExtraArgs string
 	Arguments        string
 	PreBootstrap     []string
@@ -138,12 +130,8 @@
 	if _, exists := annotations[OsFamilyAnnotation]; exists {
 		return annotations[OsFamilyAnnotation]
 	}
-<<<<<<< HEAD
-	return "default" // return "" is will also be fine here
 
-=======
 	return OsFamilyAmazonLinux2
->>>>>>> e262d359
 }
 
 func (ctx *EksInstanceGroupContext) GetUpgradeStrategy() *v1alpha1.AwsUpgradeStrategy {
