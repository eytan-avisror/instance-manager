/*

Licensed under the Apache License, Version 2.0 (the "License");
you may not use this file except in compliance with the License.
You may obtain a copy of the License at

    http://www.apache.org/licenses/LICENSE-2.0

Unless required by applicable law or agreed to in writing, software
distributed under the License is distributed on an "AS IS" BASIS,
WITHOUT WARRANTIES OR CONDITIONS OF ANY KIND, either express or implied.
See the License for the specific language governing permissions and
limitations under the License.
*/

package eks

import (
	"fmt"
	"reflect"
	"sort"
	"strings"

	"github.com/Masterminds/semver"
	"github.com/aws/aws-sdk-go/aws"
	"github.com/aws/aws-sdk-go/service/autoscaling"
	"github.com/keikoproj/instance-manager/api/v1alpha1"
	"github.com/keikoproj/instance-manager/controllers/common"
	awsprovider "github.com/keikoproj/instance-manager/controllers/providers/aws"
	kubeprovider "github.com/keikoproj/instance-manager/controllers/providers/kubernetes"
	"github.com/keikoproj/instance-manager/controllers/provisioners"
	"github.com/pkg/errors"
	corev1 "k8s.io/api/core/v1"
	metav1 "k8s.io/apimachinery/pkg/apis/meta/v1"
	"k8s.io/apimachinery/pkg/apis/meta/v1/unstructured"
)

func (ctx *EksInstanceGroupContext) GetLaunchConfigurationInput(name string) *autoscaling.CreateLaunchConfigurationInput {
	var (
		instanceGroup         = ctx.GetInstanceGroup()
		configuration         = instanceGroup.GetEKSConfiguration()
		clusterName           = configuration.GetClusterName()
		state                 = ctx.GetDiscoveredState()
		instanceProfile       = state.GetInstanceProfile()
		devices               = ctx.GetBlockDeviceList()
		args                  = ctx.GetBootstrapArgs()
		preScript, postScript = ctx.GetUserDataStages()
		userData              = ctx.AwsWorker.GetBasicUserData(clusterName, args, preScript, postScript)
		sgs                   = ctx.ResolveSecurityGroups()
	)

	input := &autoscaling.CreateLaunchConfigurationInput{
		LaunchConfigurationName: aws.String(name),
		IamInstanceProfile:      instanceProfile.Arn,
		ImageId:                 aws.String(configuration.Image),
		InstanceType:            aws.String(configuration.InstanceType),
		KeyName:                 aws.String(configuration.KeyPairName),
		SecurityGroups:          aws.StringSlice(sgs),
		BlockDeviceMappings:     devices,
		UserData:                aws.String(userData),
	}

	if configuration.SpotPrice != "" {
		input.SpotPrice = aws.String(configuration.SpotPrice)
	}

	return input
}

<<<<<<< HEAD
func (ctx *EksInstanceGroupContext) ResolveSubnets() []string {
	var (
		instanceGroup = ctx.GetInstanceGroup()
		configuration = instanceGroup.GetEKSConfiguration()
		state         = ctx.GetDiscoveredState()
		resolved      = make([]string, 0)
	)

	for _, s := range configuration.GetSubnets() {
		if strings.HasPrefix(s, "subnet-") {
			resolved = append(resolved, s)
			continue
		}

		sn, err := ctx.AwsWorker.SubnetByName(s, state.GetVPCId())
		if err != nil {
			ctx.Log.Error(err, "failed to resolve subnet id by name", "subnet", s)
			continue
		}
		if sn == nil {
			ctx.Log.Error(errors.New("subnet not found"), "failed to resolve subnet by name", "subnet", s)
			continue
		}
		resolved = append(resolved, aws.StringValue(sn.SubnetId))
	}

	return resolved
}

func (ctx *EksInstanceGroupContext) ResolveSecurityGroups() []string {
	var (
		instanceGroup = ctx.GetInstanceGroup()
		configuration = instanceGroup.GetEKSConfiguration()
		state         = ctx.GetDiscoveredState()
		resolved      = make([]string, 0)
	)

	for _, g := range configuration.GetSecurityGroups() {
		if strings.HasPrefix(g, "sg-") {
			resolved = append(resolved, g)
			continue
		}

		sg, err := ctx.AwsWorker.SecurityGroupByName(g, state.GetVPCId())
		if err != nil {
			ctx.Log.Error(err, "failed to resolve security group by name", "security-group", g)
			continue
		}
		if sg == nil {
			ctx.Log.Error(errors.New("security group not found"), "failed to resolve security group by name", "security-group", g)
			continue
		}
		resolved = append(resolved, aws.StringValue(sg.GroupId))
	}

	return resolved
}

func (ctx *EksInstanceGroupContext) GetUserDataStages() (string, string) {
=======
func (ctx *EksInstanceGroupContext) GetUserDataStages() ([]string, []string) {
>>>>>>> b3669342
	var (
		instanceGroup = ctx.GetInstanceGroup()
		configuration = instanceGroup.GetEKSConfiguration()
		userData      = configuration.GetUserData()
	)

	var preScript, postScript []string
	for _, stage := range userData {
		switch {
		case strings.EqualFold(stage.Stage, v1alpha1.PreBootstrapStage):
			preScript = append(preScript, stage.Data)
		case strings.EqualFold(stage.Stage, v1alpha1.PostBootstrapStage):
			postScript = append(postScript, stage.Data)
		default:
			ctx.Log.Info("invalid userdata stage will not be rendered", "stage", stage.Stage, "data", stage.Data)
		}
	}
	return preScript, postScript
}

func (ctx *EksInstanceGroupContext) GetAddedTags(asgName string) []*autoscaling.Tag {
	var (
		tags          []*autoscaling.Tag
		instanceGroup = ctx.GetInstanceGroup()
		configuration = instanceGroup.GetEKSConfiguration()
		clusterName   = configuration.GetClusterName()
	)

	tags = append(tags, ctx.AwsWorker.NewTag("Name", asgName, asgName))
	tags = append(tags, ctx.AwsWorker.NewTag(provisioners.TagKubernetesCluster, clusterName, asgName))
	tags = append(tags, ctx.AwsWorker.NewTag(provisioners.TagClusterName, clusterName, asgName))
	tags = append(tags, ctx.AwsWorker.NewTag(provisioners.TagInstanceGroupNamespace, instanceGroup.GetNamespace(), asgName))
	tags = append(tags, ctx.AwsWorker.NewTag(provisioners.TagInstanceGroupName, instanceGroup.GetName(), asgName))

	// custom tags
	for _, tagSlice := range configuration.GetTags() {
		tags = append(tags, ctx.AwsWorker.NewTag(tagSlice["key"], tagSlice["value"], asgName))
	}
	return tags
}

func (ctx *EksInstanceGroupContext) GetRemovedTags(asgName string) []*autoscaling.Tag {
	var (
		removal      []*autoscaling.Tag
		state        = ctx.GetDiscoveredState()
		scalingGroup = state.GetScalingGroup()
		addedTags    = ctx.GetAddedTags(asgName)
	)

	for _, tag := range scalingGroup.Tags {
		var match bool
		for _, t := range addedTags {
			if aws.StringValue(t.Key) == aws.StringValue(tag.Key) {
				match = true
			}
		}
		if !match {
			matchedTag := ctx.AwsWorker.NewTag(aws.StringValue(tag.Key), aws.StringValue(tag.Value), asgName)
			removal = append(removal, matchedTag)
		}
	}

	return removal
}

func (ctx *EksInstanceGroupContext) UpdateScalingProcesses(asgName string) error {
	var (
		instanceGroup         = ctx.GetInstanceGroup()
		configuration         = instanceGroup.GetEKSConfiguration()
		state                 = ctx.GetDiscoveredState()
		scalingGroup          = state.GetScalingGroup()
		specSuspendProcesses  = configuration.GetSuspendProcesses()
		groupSuspendProcesses []string
	)

	// handle 'all' metrics provided
	if common.ContainsEqualFold(specSuspendProcesses, "all") {
		specSuspendProcesses = awsprovider.DefaultSuspendProcesses
	}

	for _, element := range scalingGroup.SuspendedProcesses {
		groupSuspendProcesses = append(groupSuspendProcesses, *element.ProcessName)
	}

	if suspend := common.Difference(specSuspendProcesses, groupSuspendProcesses); len(suspend) > 0 {
		if err := ctx.AwsWorker.SetSuspendProcesses(asgName, suspend); err != nil {
			return err
		}
		ctx.Log.Info("suspended scaling processes", "instancegroup", instanceGroup.GetName(), "scalinggroup", asgName, "processes", suspend)
	}

	if resume := common.Difference(groupSuspendProcesses, specSuspendProcesses); len(resume) > 0 {
		if err := ctx.AwsWorker.SetResumeProcesses(asgName, resume); err != nil {
			return err
		}
		ctx.Log.Info("resumed scaling processes", "instancegroup", instanceGroup.GetName(), "scalinggroup", asgName, "processes", resume)
	}

	return nil
}

func (ctx *EksInstanceGroupContext) GetBlockDeviceList() []*autoscaling.BlockDeviceMapping {
	var (
		devices       []*autoscaling.BlockDeviceMapping
		instanceGroup = ctx.GetInstanceGroup()
		configuration = instanceGroup.GetEKSConfiguration()
	)

	customVolumes := configuration.GetVolumes()
	for _, v := range customVolumes {
		devices = append(devices, ctx.AwsWorker.GetBasicBlockDevice(v.Name, v.Type, v.Size))
	}

	return devices
}

func (ctx *EksInstanceGroupContext) GetTaintList() []string {
	var (
		taintList     []string
		instanceGroup = ctx.GetInstanceGroup()
		configuration = instanceGroup.GetEKSConfiguration()
		taints        = configuration.GetTaints()
	)

	if len(taints) > 0 {
		for _, t := range taints {
			taintList = append(taintList, fmt.Sprintf("%v=%v:%v", t.Key, t.Value, t.Effect))
		}
	}
	sort.Strings(taintList)
	return taintList
}

func (ctx *EksInstanceGroupContext) GetLabelList() []string {
	var (
		labelList     []string
		isOverride    bool
		instanceGroup = ctx.GetInstanceGroup()
		annotations   = instanceGroup.GetAnnotations()
		configuration = instanceGroup.GetEKSConfiguration()
		customLabels  = configuration.GetLabels()
	)

	// get custom labels
	if len(customLabels) > 0 {
		for k, v := range customLabels {
			labelList = append(labelList, fmt.Sprintf("%v=%v", k, v))
		}
	}

	// allow override default labels
	if val, ok := annotations[OverrideDefaultLabelsAnnotationKey]; ok {
		isOverride = true
		overrideLabels := strings.Split(val, ",")
		for _, label := range overrideLabels {
			labelList = append(labelList, label)
		}
	}

	if !isOverride {
		// add default labels
		labelList = append(labelList, fmt.Sprintf(RoleNewLabelFmt, instanceGroup.GetName()))

		// add the old style role label if the cluster's k8s version is < 1.16
		clusterVersion := ctx.DiscoveredState.GetClusterVersion()
		ver, err := semver.NewVersion(clusterVersion)
		if err != nil {
			ctx.Log.Error(err, "Failed parsing the cluster's kubernetes version", "instancegroup", instanceGroup.GetName())
			labelList = append(labelList, fmt.Sprintf(RoleOldLabelFmt, instanceGroup.GetName()))
		} else {
			c, _ := semver.NewConstraint("< 1.16-0")
			if c.Check(ver) {
				labelList = append(labelList, fmt.Sprintf(RoleOldLabelFmt, instanceGroup.GetName()))
			}
		}
	}

	if configuration.GetSpotPrice() == "" {
		labelList = append(labelList, fmt.Sprintf(InstanceMgrLabelFmt, "lifecycle", v1alpha1.LifecycleStateNormal))
	} else {
		labelList = append(labelList, fmt.Sprintf(InstanceMgrLabelFmt, "lifecycle", v1alpha1.LifecycleStateSpot))
	}

	sort.Strings(labelList)
	return labelList
}

func (ctx *EksInstanceGroupContext) GetBootstrapArgs() string {
	var (
		instanceGroup = ctx.GetInstanceGroup()
		configuration = instanceGroup.GetEKSConfiguration()
		bootstrapArgs = configuration.GetBootstrapArguments()
	)
	labelsFlag := fmt.Sprintf("--node-labels=%v", strings.Join(ctx.GetLabelList(), ","))
	taintsFlag := fmt.Sprintf("--register-with-taints=%v", strings.Join(ctx.GetTaintList(), ","))
	return fmt.Sprintf("--kubelet-extra-args '%v %v %v'", labelsFlag, taintsFlag, bootstrapArgs)
}

func (ctx *EksInstanceGroupContext) discoverSpotPrice() error {
	var (
		instanceGroup    = ctx.GetInstanceGroup()
		state            = ctx.GetDiscoveredState()
		status           = instanceGroup.GetStatus()
		configuration    = instanceGroup.GetEKSConfiguration()
		scalingGroup     = state.GetScalingGroup()
		scalingGroupName = aws.StringValue(scalingGroup.AutoScalingGroupName)
	)

	// Ignore recommendations until instance group is provisioned
	if !state.IsProvisioned() {
		return nil
	}

	// get latest spot recommendations from events
	recommendation, err := kubeprovider.GetSpotRecommendation(ctx.KubernetesClient.Kubernetes, scalingGroupName)
	if err != nil {
		configuration.SetSpotPrice("")
		return err
	}

	// in the case there are no recommendations, which should turn of spot unless it's manually set
	if reflect.DeepEqual(recommendation, kubeprovider.SpotRecommendation{}) {
		// if it was not using a recommendation before and spec has a spot price it means it was manually configured
		if !status.GetUsingSpotRecommendation() && configuration.GetSpotPrice() != "" {
			ctx.Log.Info("using manually configured spot price", "instancegroup", instanceGroup.GetName(), "spotPrice", configuration.GetSpotPrice())
		} else {
			// if recommendation was used, set flag to false
			status.SetUsingSpotRecommendation(false)
		}
		return nil
	}

	// set the recommendation given
	status.SetUsingSpotRecommendation(true)

	if recommendation.UseSpot {
		ctx.Log.Info("spot enabled with spot price recommendation", "instancegroup", instanceGroup.GetName(), "spotPrice", recommendation.SpotPrice)
		configuration.SetSpotPrice(recommendation.SpotPrice)
	} else {
		ctx.Log.Info("spot disabled due to recommendation", "instancegroup", instanceGroup.GetName())
		configuration.SetSpotPrice("")
	}
	return nil
}

func (ctx *EksInstanceGroupContext) findOwnedScalingGroups(groups []*autoscaling.Group) []*autoscaling.Group {
	var (
		filteredGroups = make([]*autoscaling.Group, 0)
		instanceGroup  = ctx.GetInstanceGroup()
		configuration  = instanceGroup.GetEKSConfiguration()
		clusterName    = configuration.GetClusterName()
	)

	for _, group := range groups {
		for _, tag := range group.Tags {
			var (
				key   = aws.StringValue(tag.Key)
				value = aws.StringValue(tag.Value)
			)
			// if group has the same cluster tag it's owned by the controller
			if key == provisioners.TagClusterName && strings.EqualFold(value, clusterName) {
				filteredGroups = append(filteredGroups, group)
			}
		}
	}
	return filteredGroups
}

func (ctx *EksInstanceGroupContext) findTargetScalingGroup(groups []*autoscaling.Group) *autoscaling.Group {
	var (
		instanceGroup  = ctx.GetInstanceGroup()
		nameMatch      bool
		namespaceMatch bool
	)

	for _, group := range groups {
		for _, tag := range group.Tags {
			var (
				key   = aws.StringValue(tag.Key)
				value = aws.StringValue(tag.Value)
			)
			// must match both name and namespace tag
			if key == provisioners.TagInstanceGroupName && value == instanceGroup.GetName() {
				nameMatch = true
			}
			if key == provisioners.TagInstanceGroupNamespace && value == instanceGroup.GetNamespace() {
				namespaceMatch = true
			}
		}
		if nameMatch && namespaceMatch {
			return group
		}
	}

	return nil
}

func (ctx *EksInstanceGroupContext) UpdateNodeReadyCondition() bool {
	var (
		state         = ctx.GetDiscoveredState()
		instanceGroup = ctx.GetInstanceGroup()
		status        = instanceGroup.GetStatus()
		scalingGroup  = state.GetScalingGroup()
		desiredCount  = int(aws.Int64Value(scalingGroup.DesiredCapacity))
		nodes         = state.GetClusterNodes()
	)

	if scalingGroup == nil {
		return false
	}

	ctx.Log.Info("waiting for node readiness conditions", "instancegroup", instanceGroup.GetName())
	if len(scalingGroup.Instances) != desiredCount {
		// if instances don't match desired, a scaling activity is in progress
		return false
	}

	instanceIds := make([]string, 0)
	for _, instance := range scalingGroup.Instances {
		instanceIds = append(instanceIds, aws.StringValue(instance.InstanceId))
	}

	instances := strings.Join(instanceIds, ",")

	var conditions []v1alpha1.InstanceGroupCondition
	ok, err := kubeprovider.IsDesiredNodesReady(nodes, instanceIds, desiredCount)
	if err != nil {
		ctx.Log.Error(err, "could not update node conditions", "instancegroup", instanceGroup.GetName())
		return false
	}
	if ok {
		if !state.IsNodesReady() {
			state.Publisher.Publish(kubeprovider.NodesReadyEvent, "instancegroup", instanceGroup.GetName(), "instances", instances)
		}
		ctx.Log.Info("desired nodes are ready", "instancegroup", instanceGroup.GetName(), "instances", instances)
		state.SetNodesReady(true)
		conditions = append(conditions, v1alpha1.NewInstanceGroupCondition(v1alpha1.NodesReady, corev1.ConditionTrue))
		status.SetConditions(conditions)
		return true
	}

	if state.IsNodesReady() {
		state.Publisher.Publish(kubeprovider.NodesNotReadyEvent, "instancegroup", instanceGroup.GetName(), "instances", instances)
	}
	ctx.Log.Info("desired nodes are not ready", "instancegroup", instanceGroup.GetName(), "instances", instances)
	state.SetNodesReady(false)
	conditions = append(conditions, v1alpha1.NewInstanceGroupCondition(v1alpha1.NodesReady, corev1.ConditionFalse))
	status.SetConditions(conditions)
	return false
}

func (ctx *EksInstanceGroupContext) GetEnabledMetrics() ([]string, bool) {
	var (
		instanceGroup  = ctx.GetInstanceGroup()
		configuration  = instanceGroup.GetEKSConfiguration()
		metrics        = configuration.GetMetricsCollection()
		state          = ctx.GetDiscoveredState()
		scalingGroup   = state.GetScalingGroup()
		enableMetrics  = make([]string, 0)
		enabledMetrics = make([]string, 0)
		desiredMetrics []string
	)

	// handle 'all' metrics provided
	if common.ContainsEqualFold(metrics, "all") {
		desiredMetrics = awsprovider.DefaultAutoscalingMetrics
	} else {
		desiredMetrics = metrics
	}

	// get all already enabled metrics
	for _, m := range scalingGroup.EnabledMetrics {
		enabledMetrics = append(enabledMetrics, aws.StringValue(m.Metric))

	}

	// add desired which are not enabled
	for _, m := range desiredMetrics {
		if !common.ContainsString(enabledMetrics, m) {
			enableMetrics = append(enableMetrics, m)
		}
	}

	if common.SliceEmpty(enableMetrics) {
		return enableMetrics, false
	}

	return enableMetrics, true
}

func (ctx *EksInstanceGroupContext) GetDisabledMetrics() ([]string, bool) {
	var (
		instanceGroup   = ctx.GetInstanceGroup()
		configuration   = instanceGroup.GetEKSConfiguration()
		metrics         = configuration.GetMetricsCollection()
		state           = ctx.GetDiscoveredState()
		scalingGroup    = state.GetScalingGroup()
		disabledMetrics = make([]string, 0)
		desiredMetrics  []string
	)

	// handle 'all' metrics provided
	if common.ContainsEqualFold(metrics, "all") {
		desiredMetrics = awsprovider.DefaultAutoscalingMetrics
	} else {
		desiredMetrics = metrics
	}

	// find metrics that need to be disabled
	for _, m := range scalingGroup.EnabledMetrics {
		metricName := aws.StringValue(m.Metric)
		if !common.ContainsString(desiredMetrics, metricName) {
			disabledMetrics = append(disabledMetrics, metricName)
		}
	}

	if common.SliceEmpty(disabledMetrics) {
		return disabledMetrics, false
	}

	return disabledMetrics, true
}

func (ctx *EksInstanceGroupContext) UpdateMetricsCollection(asgName string) error {
	var (
		instanceGroup = ctx.GetInstanceGroup()
	)

	if metrics, ok := ctx.GetDisabledMetrics(); ok {
		if err := ctx.AwsWorker.DisableMetrics(asgName, metrics); err != nil {
			return errors.Wrapf(err, "failed to disable metrics %v", metrics)
		}
		ctx.Log.Info("disabled metrics collection", "instancegroup", instanceGroup.GetName(), "metrics", metrics)
	}

	if metrics, ok := ctx.GetEnabledMetrics(); ok {
		if err := ctx.AwsWorker.EnableMetrics(asgName, metrics); err != nil {
			return errors.Wrapf(err, "failed to enable metrics %v", metrics)
		}
		ctx.Log.Info("enabled metrics collection", "instancegroup", instanceGroup.GetName(), "metrics", metrics)
	}
	return nil
}

func (ctx *EksInstanceGroupContext) GetManagedPoliciesList(additionalPolicies []string) []string {
	managedPolicies := make([]string, 0)
	for _, name := range additionalPolicies {
		if strings.HasPrefix(name, awsprovider.IAMPolicyPrefix) {
			managedPolicies = append(managedPolicies, name)
		} else {
			managedPolicies = append(managedPolicies, fmt.Sprintf("%s/%s", awsprovider.IAMPolicyPrefix, name))
		}
	}

	for _, name := range DefaultManagedPolicies {
		managedPolicies = append(managedPolicies, fmt.Sprintf("%s/%s", awsprovider.IAMPolicyPrefix, name))
	}
	return managedPolicies
}

func (ctx *EksInstanceGroupContext) RemoveAuthRole(arn string) error {
	ctx.Lock()
	defer ctx.Unlock()

	var instanceGroup = ctx.GetInstanceGroup()
	var list = &unstructured.UnstructuredList{}
	var sharedGroups = make([]string, 0)

	list, err := ctx.KubernetesClient.KubeDynamic.Resource(v1alpha1.GroupVersionResource).List(metav1.ListOptions{})
	if err != nil {
		return err
	}

	// find objects which share the same nodesInstanceRoleArn
	for _, obj := range list.Items {
		if val, ok, _ := unstructured.NestedString(obj.Object, "status", "nodesInstanceRoleArn"); ok {
			if strings.EqualFold(arn, val) {
				sharedGroups = append(sharedGroups, obj.GetName())
			}
		}
	}

	// If there are other instance groups using the same role we should not remove it from aws-auth
	if len(sharedGroups) > 1 {
		ctx.Log.Info(
			"skipping removal of auth role, is used by another instancegroup",
			"instancegroup", instanceGroup.GetName(),
			"arn", arn,
			"conflict", strings.Join(sharedGroups, ","),
		)
		return nil
	}

	return common.RemoveAuthConfigMap(ctx.KubernetesClient.Kubernetes, []string{arn})
}

func (ctx *EksInstanceGroupContext) GetTimeSortedLaunchConfigurations() []*autoscaling.LaunchConfiguration {
	var (
		state = ctx.GetDiscoveredState()
	)

	configurations := []*autoscaling.LaunchConfiguration{}
	for _, lc := range state.GetLaunchConfigurations() {
		name := aws.StringValue(lc.LaunchConfigurationName)
		matcher := fmt.Sprintf("%v-", ctx.ResourcePrefix)
		if strings.HasPrefix(name, matcher) {
			configurations = append(configurations, lc)
		}
	}

	// sort matching launch configs by created time
	sort.Slice(configurations, func(i, j int) bool {
		ti := configurations[i].CreatedTime
		tj := configurations[j].CreatedTime
		if tj == nil {
			return true
		}
		if ti == nil {
			return false
		}
		return ti.UnixNano() < tj.UnixNano()
	})

	return configurations
}

func IsRetryable(instanceGroup *v1alpha1.InstanceGroup) bool {
	for _, state := range NonRetryableStates {
		if state == instanceGroup.GetState() {
			return false
		}
	}
	return true
}<|MERGE_RESOLUTION|>--- conflicted
+++ resolved
@@ -67,7 +67,6 @@
 	return input
 }
 
-<<<<<<< HEAD
 func (ctx *EksInstanceGroupContext) ResolveSubnets() []string {
 	var (
 		instanceGroup = ctx.GetInstanceGroup()
@@ -126,10 +125,8 @@
 	return resolved
 }
 
-func (ctx *EksInstanceGroupContext) GetUserDataStages() (string, string) {
-=======
 func (ctx *EksInstanceGroupContext) GetUserDataStages() ([]string, []string) {
->>>>>>> b3669342
+
 	var (
 		instanceGroup = ctx.GetInstanceGroup()
 		configuration = instanceGroup.GetEKSConfiguration()
