/*

Licensed under the Apache License, Version 2.0 (the "License");
you may not use this file except in compliance with the License.
You may obtain a copy of the License at

    http://www.apache.org/licenses/LICENSE-2.0

Unless required by applicable law or agreed to in writing, software
distributed under the License is distributed on an "AS IS" BASIS,
WITHOUT WARRANTIES OR CONDITIONS OF ANY KIND, either express or implied.
See the License for the specific language governing permissions and
limitations under the License.
*/

package eks

import (
	"flag"
	"fmt"
	"time"

	"github.com/aws/aws-sdk-go/aws"
	"github.com/aws/aws-sdk-go/service/autoscaling"
	"github.com/aws/aws-sdk-go/service/autoscaling/autoscalingiface"
	"github.com/aws/aws-sdk-go/service/ec2"
	"github.com/aws/aws-sdk-go/service/ec2/ec2iface"
	"github.com/aws/aws-sdk-go/service/eks"
	"github.com/aws/aws-sdk-go/service/eks/eksiface"
	"github.com/aws/aws-sdk-go/service/iam"
	"github.com/aws/aws-sdk-go/service/iam/iamiface"
	"github.com/keikoproj/instance-manager/api/v1alpha1"
	awsprovider "github.com/keikoproj/instance-manager/controllers/providers/aws"
	kubeprovider "github.com/keikoproj/instance-manager/controllers/providers/kubernetes"
	"github.com/keikoproj/instance-manager/controllers/provisioners"
	corev1 "k8s.io/api/core/v1"
	metav1 "k8s.io/apimachinery/pkg/apis/meta/v1"
	"k8s.io/apimachinery/pkg/apis/meta/v1/unstructured"
	"k8s.io/apimachinery/pkg/runtime"
	"k8s.io/apimachinery/pkg/util/intstr"
	dynamic "k8s.io/client-go/dynamic/fake"
	"k8s.io/client-go/kubernetes/fake"
	ctrl "sigs.k8s.io/controller-runtime"
)

var (
	loggingEnabled bool
)

func init() {
	flag.BoolVar(&loggingEnabled, "logging-enabled", false, "Enable Logging")
	awsprovider.DefaultInstanceProfilePropagationDelay = time.Millisecond * 1
	awsprovider.DefaultWaiterDuration = time.Millisecond * 1
	awsprovider.DefaultWaiterRetries = 1
}

func NewAutoScalingMocker() *MockAutoScalingClient {
	return &MockAutoScalingClient{}
}

func NewIamMocker() *MockIamClient {
	return &MockIamClient{}
}

func NewEksMocker() *MockEksClient {
	mock := &MockEksClient{
		EksCluster: MockEksCluster("1.18"),
	}
	return mock
}

func NewEc2Mocker() *MockEc2Client {
	return &MockEc2Client{}
}

func MockAwsWorker(asgClient *MockAutoScalingClient, iamClient *MockIamClient, eksClient *MockEksClient, ec2Client *MockEc2Client) awsprovider.AwsWorker {
	return awsprovider.AwsWorker{
		Ec2Client: ec2Client,
		AsgClient: asgClient,
		IamClient: iamClient,
		EksClient: eksClient,
	}
}

func MockEksCluster(version string) *eks.Cluster {
	return &eks.Cluster{
		CertificateAuthority: &eks.Certificate{
			Data: aws.String(""),
		},
		Endpoint:           aws.String("foo.amazonaws.com"),
		ResourcesVpcConfig: &eks.VpcConfigResponse{},
		Version:            &version,
	}
}

func MockKubernetesClientSet() kubeprovider.KubernetesClientSet {
	return kubeprovider.KubernetesClientSet{
		Kubernetes:  fake.NewSimpleClientset(),
		KubeDynamic: dynamic.NewSimpleDynamicClient(runtime.NewScheme()),
	}
}

func MockContext(instanceGroup *v1alpha1.InstanceGroup, kube kubeprovider.KubernetesClientSet, w awsprovider.AwsWorker) *EksInstanceGroupContext {
	input := provisioners.ProvisionerInput{
		AwsWorker:     w,
		Kubernetes:    kube,
		InstanceGroup: instanceGroup,
		Log:           ctrl.Log.WithName("unit-test").WithName("InstanceGroup"),
	}
	context := New(input)

	context.DiscoveredState = &DiscoveredState{
		Publisher: kubeprovider.EventPublisher{},
		Cluster:   MockEksCluster("1.18"),
		VPCId:     "",
	}
	return context
}

func MockInstanceGroup() *v1alpha1.InstanceGroup {
	return &v1alpha1.InstanceGroup{
		ObjectMeta: metav1.ObjectMeta{
			Name:      "instance-group-1",
			Namespace: "instance-manager",
			Annotations: map[string]string{
				ClusterAutoscalerEnabledAnnotation: "true",
			},
		},
		Spec: v1alpha1.InstanceGroupSpec{
			Provisioner: ProvisionerName,
			EKSSpec: &v1alpha1.EKSSpec{
				Type:    "LaunchConfiguration",
				MaxSize: 3,
				MinSize: 1,
				EKSConfiguration: &v1alpha1.EKSConfiguration{
					EksClusterName: "my-cluster",
					SuspendedProcesses: []string{
						"AZRebalance",
					},
				},
			},
			AwsUpgradeStrategy: v1alpha1.AwsUpgradeStrategy{
				CRDType:           &v1alpha1.CRDUpdateStrategy{},
				RollingUpdateType: &v1alpha1.RollingUpdateStrategy{},
			},
		},
		Status: v1alpha1.InstanceGroupStatus{},
	}
}

func MockWindowsInstanceGroup() *v1alpha1.InstanceGroup {
	return &v1alpha1.InstanceGroup{
		ObjectMeta: metav1.ObjectMeta{
			Name:      "instance-group-1",
			Namespace: "instance-manager",
			Annotations: map[string]string{
				ClusterAutoscalerEnabledAnnotation: "true",
				OsFamilyAnnotation:                 OsFamilyWindows,
<<<<<<< HEAD
=======
			},
		},
		Spec: v1alpha1.InstanceGroupSpec{
			Provisioner: ProvisionerName,
			EKSSpec: &v1alpha1.EKSSpec{
				MaxSize: 3,
				MinSize: 1,
				EKSConfiguration: &v1alpha1.EKSConfiguration{
					EksClusterName: "my-cluster",
					SuspendedProcesses: []string{
						"AZRebalance",
					},
				},
			},
			AwsUpgradeStrategy: v1alpha1.AwsUpgradeStrategy{
				CRDType:           &v1alpha1.CRDUpdateStrategy{},
				RollingUpdateType: &v1alpha1.RollingUpdateStrategy{},
			},
		},
		Status: v1alpha1.InstanceGroupStatus{},
	}
}

func MockBottleRocketInstanceGroup() *v1alpha1.InstanceGroup {
	return &v1alpha1.InstanceGroup{
		ObjectMeta: metav1.ObjectMeta{
			Name:      "instance-group-1",
			Namespace: "instance-manager",
			Annotations: map[string]string{
				ClusterAutoscalerEnabledAnnotation: "true",
				OsFamilyAnnotation:                 OsFamilyBottleRocket,
>>>>>>> e262d359
			},
		},
		Spec: v1alpha1.InstanceGroupSpec{
			Provisioner: ProvisionerName,
			EKSSpec: &v1alpha1.EKSSpec{
				MaxSize: 3,
				MinSize: 1,
				EKSConfiguration: &v1alpha1.EKSConfiguration{
					EksClusterName: "my-cluster",
					SuspendedProcesses: []string{
						"AZRebalance",
					},
				},
			},
			AwsUpgradeStrategy: v1alpha1.AwsUpgradeStrategy{
				CRDType:           &v1alpha1.CRDUpdateStrategy{},
				RollingUpdateType: &v1alpha1.RollingUpdateStrategy{},
			},
		},
		Status: v1alpha1.InstanceGroupStatus{},
	}
}

func MockLaunchConfigFromInput(input *autoscaling.CreateLaunchConfigurationInput) *autoscaling.LaunchConfiguration {
	return &autoscaling.LaunchConfiguration{
		LaunchConfigurationName: input.LaunchConfigurationName,
		ImageId:                 input.ImageId,
		InstanceType:            input.InstanceType,
		IamInstanceProfile:      input.IamInstanceProfile,
		SpotPrice:               input.SpotPrice,
		SecurityGroups:          input.SecurityGroups,
		KeyName:                 input.KeyName,
		UserData:                input.UserData,
		BlockDeviceMappings:     input.BlockDeviceMappings,
	}
}

func MockCustomResourceSpec() *unstructured.Unstructured {
	return &unstructured.Unstructured{
		Object: map[string]interface{}{
			"apiVersion": "instancemgr.keikoproj.io/v1alpha1",
			"kind":       "Dog",
			"metadata": map[string]interface{}{
				"creationTimestamp": nil,
				"name":              "captain",
				"namespace":         "default",
			},
			"spec": map[string]interface{}{
				"hostname": "example.com",
			},
			"status": map[string]interface{}{},
		},
	}
}

func MockCustomResourceDefinition() *unstructured.Unstructured {
	return &unstructured.Unstructured{
		Object: map[string]interface{}{
			"apiVersion": "apiextensions.k8s.io/v1beta1",
			"kind":       "CustomResourceDefinition",
			"metadata": map[string]interface{}{
				"name": "dogs.instancemgr.keikoproj.io",
			},
			"spec": map[string]interface{}{
				"group":   "instancemgr.keikoproj.io",
				"version": "v1alpha1",
			},
		},
	}
}

func MockAttachedPolicies(policies ...string) []*iam.AttachedPolicy {
	mock := []*iam.AttachedPolicy{}
	for _, p := range policies {
		arn := fmt.Sprintf("%v/%v", awsprovider.IAMPolicyPrefix, p)
		policy := &iam.AttachedPolicy{
			PolicyName: aws.String(p),
			PolicyArn:  aws.String(arn),
		}
		mock = append(mock, policy)
	}
	return mock
}

func MockTagDescription(key, value string) *autoscaling.TagDescription {
	return &autoscaling.TagDescription{
		Key:   aws.String(key),
		Value: aws.String(value),
	}
}

func MockScalingGroup(name string, withTemplate bool, t ...*autoscaling.TagDescription) *autoscaling.Group {
	asg := &autoscaling.Group{
		AutoScalingGroupName: aws.String(name),
		Tags:                 t,
		MinSize:              aws.Int64(3),
		MaxSize:              aws.Int64(6),
		VPCZoneIdentifier:    aws.String("subnet-1,subnet-2,subnet-3"),
	}

	if withTemplate {
		asg.LaunchTemplate = &autoscaling.LaunchTemplateSpecification{
			LaunchTemplateName: aws.String("some-launch-template"),
		}
	} else {
		asg.LaunchConfigurationName = aws.String("some-launch-configuration")
	}
	return asg
}

func MockSecurityGroup(id string, withTag bool, name string) *ec2.SecurityGroup {
	sg := &ec2.SecurityGroup{
		GroupId: aws.String(id),
	}
	if withTag {
		sg.Tags = []*ec2.Tag{
			{
				Key:   aws.String("Name"),
				Value: aws.String(name),
			},
		}
	}
	return sg
}

func MockSubnet(id string, withTag bool, name string) *ec2.Subnet {
	sn := &ec2.Subnet{
		SubnetId: aws.String(id),
	}
	if withTag {
		sn.Tags = []*ec2.Tag{
			{
				Key:   aws.String("Name"),
				Value: aws.String(name),
			},
		}
	}
	return sn
}

func MockTypeOffering(region string, types ...string) []*ec2.InstanceTypeOffering {
	out := make([]*ec2.InstanceTypeOffering, 0)
	for _, t := range types {
		out = append(out, &ec2.InstanceTypeOffering{
			InstanceType: aws.String(t),
			Location:     aws.String(region),
			LocationType: aws.String("region"),
		})
	}
	return out
}

type MockInstanceTypeInfo struct {
	InstanceType string
	VCpus        int64
	MemoryMib    int64
}

func MockTypeInfo(types ...MockInstanceTypeInfo) []*ec2.InstanceTypeInfo {
	out := make([]*ec2.InstanceTypeInfo, 0)
	for _, t := range types {
		out = append(out, &ec2.InstanceTypeInfo{
			InstanceType: aws.String(t.InstanceType),
			VCpuInfo: &ec2.VCpuInfo{
				DefaultVCpus: aws.Int64(t.VCpus),
			},
			MemoryInfo: &ec2.MemoryInfo{
				SizeInMiB: aws.Int64(t.MemoryMib),
			},
		})
	}
	return out
}

func MockAwsCRDStrategy(spec string) v1alpha1.AwsUpgradeStrategy {
	return v1alpha1.AwsUpgradeStrategy{
		Type: kubeprovider.CRDStrategyName,
		CRDType: &v1alpha1.CRDUpdateStrategy{
			Spec:                spec,
			CRDName:             "dogs",
			StatusJSONPath:      ".status.dogStatus",
			StatusSuccessString: "woof",
			StatusFailureString: "grr",
		},
	}
}

func MockAwsRollingUpdateStrategy(maxUnavailable *intstr.IntOrString) v1alpha1.AwsUpgradeStrategy {
	return v1alpha1.AwsUpgradeStrategy{
		Type: kubeprovider.RollingUpdateStrategyName,
		RollingUpdateType: &v1alpha1.RollingUpdateStrategy{
			MaxUnavailable: maxUnavailable,
		},
	}
}

func MockScalingInstances(nonUpdatable, updatable int) []*autoscaling.Instance {
	instances := []*autoscaling.Instance{}
	for i := 0; i < nonUpdatable; i++ {
		instances = append(instances, &autoscaling.Instance{
			LaunchConfigurationName: aws.String("some-launch-config"),
			LaunchTemplate: &autoscaling.LaunchTemplateSpecification{
				LaunchTemplateName: aws.String("some-launch-template"),
				Version:            aws.String("1"),
			},
			InstanceId: aws.String(fmt.Sprintf("i-00000000%v", i)),
		})
	}

	for i := 0; i < updatable; i++ {
		instances = append(instances, &autoscaling.Instance{
			LaunchConfigurationName: aws.String(""),
			LaunchTemplate: &autoscaling.LaunchTemplateSpecification{
				LaunchTemplateName: aws.String("some-launch-template"),
				Version:            aws.String("0"),
			},
			InstanceId: aws.String(fmt.Sprintf("i-10000000%v", i)),
		})
	}

	return instances
}

func MockNode(id string, status corev1.ConditionStatus) *corev1.Node {
	return &corev1.Node{
		ObjectMeta: metav1.ObjectMeta{
			Name: fmt.Sprintf("node-%v", id),
		},
		Spec: corev1.NodeSpec{
			ProviderID: fmt.Sprintf("aws:///us-west-2a/%v", id),
		},
		Status: corev1.NodeStatus{
			Conditions: []corev1.NodeCondition{
				{
					Type:   corev1.NodeReady,
					Status: status,
				},
			},
		},
	}
}

func MockSpotEvent(id, scalingGroup, price string, useSpot bool, ts time.Time) *corev1.Event {
	message := fmt.Sprintf(`{"apiVersion":"v1alpha1","spotPrice":"%v", "useSpot": %t}`, price, useSpot)
	event := &corev1.Event{
		ObjectMeta: metav1.ObjectMeta{
			Name: fmt.Sprintf("spot-manager-%v.000000000000000", id),
		},
		LastTimestamp: metav1.Time{Time: ts},
		Reason:        "SpotRecommendationGiven",
		Message:       message,
		Type:          "Normal",
		InvolvedObject: corev1.ObjectReference{
			Namespace: "kube-system",
			Name:      scalingGroup,
		},
	}
	return event
}

func MockEnabledMetrics(metrics ...string) []*autoscaling.EnabledMetric {
	mockMetrics := make([]*autoscaling.EnabledMetric, 0)
	for _, m := range metrics {
		metric := &autoscaling.EnabledMetric{
			Granularity: aws.String("1Minute"),
			Metric:      aws.String(m),
		}
		mockMetrics = append(mockMetrics, metric)
	}
	return mockMetrics
}

type MockAutoScalingClient struct {
	autoscalingiface.AutoScalingAPI
	DescribeLaunchConfigurationsErr        error
	DescribeAutoScalingGroupsErr           error
	CreateLaunchConfigurationErr           error
	DeleteLaunchConfigurationErr           error
	CreateAutoScalingGroupErr              error
	UpdateAutoScalingGroupErr              error
	DeleteAutoScalingGroupErr              error
	TerminateInstanceInAutoScalingGroupErr error
	EnableMetricsCollectionErr             error
	DisableMetricsCollectionErr            error
	UpdateSuspendProcessesErr              error
	DescribeLifecycleHooksErr              error
	PutLifecycleHookErr                    error
	DeleteLifecycleHookErr                 error
	DeleteLaunchConfigurationCallCount     int
	PutLifecycleHookCallCount              int
	DeleteLifecycleHookCallCount           int
	LaunchConfiguration                    *autoscaling.LaunchConfiguration
	LaunchConfigurations                   []*autoscaling.LaunchConfiguration
	AutoScalingGroup                       *autoscaling.Group
	AutoScalingGroups                      []*autoscaling.Group
	LifecycleHooks                         []*autoscaling.LifecycleHook
}

func (a *MockAutoScalingClient) EnableMetricsCollection(input *autoscaling.EnableMetricsCollectionInput) (*autoscaling.EnableMetricsCollectionOutput, error) {
	return &autoscaling.EnableMetricsCollectionOutput{}, a.EnableMetricsCollectionErr
}

func (a *MockAutoScalingClient) DisableMetricsCollection(input *autoscaling.DisableMetricsCollectionInput) (*autoscaling.DisableMetricsCollectionOutput, error) {
	return &autoscaling.DisableMetricsCollectionOutput{}, a.DisableMetricsCollectionErr
}

func (a *MockAutoScalingClient) TerminateInstanceInAutoScalingGroup(input *autoscaling.TerminateInstanceInAutoScalingGroupInput) (*autoscaling.TerminateInstanceInAutoScalingGroupOutput, error) {
	return &autoscaling.TerminateInstanceInAutoScalingGroupOutput{}, a.TerminateInstanceInAutoScalingGroupErr
}

func (a *MockAutoScalingClient) CreateOrUpdateTags(input *autoscaling.CreateOrUpdateTagsInput) (*autoscaling.CreateOrUpdateTagsOutput, error) {
	return &autoscaling.CreateOrUpdateTagsOutput{}, nil
}

func (a *MockAutoScalingClient) DeleteTags(input *autoscaling.DeleteTagsInput) (*autoscaling.DeleteTagsOutput, error) {
	return &autoscaling.DeleteTagsOutput{}, nil
}

func (a *MockAutoScalingClient) CreateLaunchConfiguration(input *autoscaling.CreateLaunchConfigurationInput) (*autoscaling.CreateLaunchConfigurationOutput, error) {
	return &autoscaling.CreateLaunchConfigurationOutput{}, a.CreateLaunchConfigurationErr
}

func (a *MockAutoScalingClient) DescribeLaunchConfigurations(input *autoscaling.DescribeLaunchConfigurationsInput) (*autoscaling.DescribeLaunchConfigurationsOutput, error) {
	return &autoscaling.DescribeLaunchConfigurationsOutput{LaunchConfigurations: a.LaunchConfigurations}, a.DescribeLaunchConfigurationsErr
}

func (a *MockAutoScalingClient) DeleteLaunchConfiguration(input *autoscaling.DeleteLaunchConfigurationInput) (*autoscaling.DeleteLaunchConfigurationOutput, error) {
	a.DeleteLaunchConfigurationCallCount++
	return &autoscaling.DeleteLaunchConfigurationOutput{}, a.DeleteLaunchConfigurationErr
}

func (a *MockAutoScalingClient) CreateAutoScalingGroup(input *autoscaling.CreateAutoScalingGroupInput) (*autoscaling.CreateAutoScalingGroupOutput, error) {
	return &autoscaling.CreateAutoScalingGroupOutput{}, a.CreateAutoScalingGroupErr
}

func (a *MockAutoScalingClient) DeleteAutoScalingGroup(input *autoscaling.DeleteAutoScalingGroupInput) (*autoscaling.DeleteAutoScalingGroupOutput, error) {
	return &autoscaling.DeleteAutoScalingGroupOutput{}, a.DeleteAutoScalingGroupErr
}

func (a *MockAutoScalingClient) DescribeAutoScalingGroups(input *autoscaling.DescribeAutoScalingGroupsInput) (*autoscaling.DescribeAutoScalingGroupsOutput, error) {
	return &autoscaling.DescribeAutoScalingGroupsOutput{AutoScalingGroups: a.AutoScalingGroups}, a.DescribeAutoScalingGroupsErr
}

func (a *MockAutoScalingClient) DescribeAutoScalingGroupsPages(input *autoscaling.DescribeAutoScalingGroupsInput, callback func(*autoscaling.DescribeAutoScalingGroupsOutput, bool) bool) error {
	page, err := a.DescribeAutoScalingGroups(input)
	if err != nil {
		return err
	}
	callback(page, false)
	return nil
}

func (a *MockAutoScalingClient) DescribeLaunchConfigurationsPages(input *autoscaling.DescribeLaunchConfigurationsInput, callback func(*autoscaling.DescribeLaunchConfigurationsOutput, bool) bool) error {
	page, err := a.DescribeLaunchConfigurations(input)
	if err != nil {
		return err
	}
	callback(page, false)
	return nil
}

func (a *MockAutoScalingClient) UpdateAutoScalingGroup(input *autoscaling.UpdateAutoScalingGroupInput) (*autoscaling.UpdateAutoScalingGroupOutput, error) {
	return &autoscaling.UpdateAutoScalingGroupOutput{}, a.UpdateAutoScalingGroupErr
}

func (a *MockAutoScalingClient) SuspendProcesses(input *autoscaling.ScalingProcessQuery) (*autoscaling.SuspendProcessesOutput, error) {
	return &autoscaling.SuspendProcessesOutput{}, a.UpdateSuspendProcessesErr
}

func (a *MockAutoScalingClient) ResumeProcesses(input *autoscaling.ScalingProcessQuery) (*autoscaling.ResumeProcessesOutput, error) {
	return &autoscaling.ResumeProcessesOutput{}, a.UpdateSuspendProcessesErr
}

func (a *MockAutoScalingClient) DescribeLifecycleHooks(input *autoscaling.DescribeLifecycleHooksInput) (*autoscaling.DescribeLifecycleHooksOutput, error) {
	return &autoscaling.DescribeLifecycleHooksOutput{LifecycleHooks: a.LifecycleHooks}, a.DescribeLifecycleHooksErr
}

func (a *MockAutoScalingClient) DeleteLifecycleHook(input *autoscaling.DeleteLifecycleHookInput) (*autoscaling.DeleteLifecycleHookOutput, error) {
	a.DeleteLifecycleHookCallCount++
	return &autoscaling.DeleteLifecycleHookOutput{}, a.DeleteLifecycleHookErr
}

func (a *MockAutoScalingClient) PutLifecycleHook(input *autoscaling.PutLifecycleHookInput) (*autoscaling.PutLifecycleHookOutput, error) {
	a.PutLifecycleHookCallCount++
	return &autoscaling.PutLifecycleHookOutput{}, a.PutLifecycleHookErr
}

type MockEc2Client struct {
	ec2iface.EC2API
	DescribeSubnetsErr                   error
	DescribeSecurityGroupsErr            error
	CreateLaunchTemplateCallCount        int
	CreateLaunchTemplateVersionCallCount int
	ModifyLaunchTemplateCallCount        int
	DeleteLaunchTemplateCallCount        int
	Subnets                              []*ec2.Subnet
	SecurityGroups                       []*ec2.SecurityGroup
	LaunchTemplates                      []*ec2.LaunchTemplate
	LaunchTemplateVersions               []*ec2.LaunchTemplateVersion
	InstanceTypeOfferings                []*ec2.InstanceTypeOffering
	InstanceTypes                        []*ec2.InstanceTypeInfo
}

func (c *MockEc2Client) CreateLaunchTemplate(input *ec2.CreateLaunchTemplateInput) (*ec2.CreateLaunchTemplateOutput, error) {
	c.CreateLaunchTemplateCallCount++
	return &ec2.CreateLaunchTemplateOutput{}, nil
}

func (c *MockEc2Client) ModifyLaunchTemplate(input *ec2.ModifyLaunchTemplateInput) (*ec2.ModifyLaunchTemplateOutput, error) {
	c.ModifyLaunchTemplateCallCount++
	return &ec2.ModifyLaunchTemplateOutput{}, nil
}

func (c *MockEc2Client) CreateLaunchTemplateVersion(input *ec2.CreateLaunchTemplateVersionInput) (*ec2.CreateLaunchTemplateVersionOutput, error) {
	c.CreateLaunchTemplateVersionCallCount++
	out := &ec2.CreateLaunchTemplateVersionOutput{
		LaunchTemplateVersion: &ec2.LaunchTemplateVersion{
			VersionNumber: aws.Int64(1),
		},
	}

	return out, nil
}

func (c *MockEc2Client) DescribeLaunchTemplateVersionsPages(input *ec2.DescribeLaunchTemplateVersionsInput, callback func(*ec2.DescribeLaunchTemplateVersionsOutput, bool) bool) error {
	page, err := c.DescribeLaunchTemplateVersions(input)
	if err != nil {
		return err
	}
	callback(page, false)
	return nil
}

func (c *MockEc2Client) DescribeLaunchTemplateVersions(input *ec2.DescribeLaunchTemplateVersionsInput) (*ec2.DescribeLaunchTemplateVersionsOutput, error) {
	return &ec2.DescribeLaunchTemplateVersionsOutput{LaunchTemplateVersions: c.LaunchTemplateVersions}, nil
}

func (c *MockEc2Client) DescribeLaunchTemplatesPages(input *ec2.DescribeLaunchTemplatesInput, callback func(*ec2.DescribeLaunchTemplatesOutput, bool) bool) error {
	page, err := c.DescribeLaunchTemplates(input)
	if err != nil {
		return err
	}
	callback(page, false)
	return nil
}

func (c *MockEc2Client) DescribeLaunchTemplates(input *ec2.DescribeLaunchTemplatesInput) (*ec2.DescribeLaunchTemplatesOutput, error) {
	return &ec2.DescribeLaunchTemplatesOutput{LaunchTemplates: c.LaunchTemplates}, nil
}

func (c *MockEc2Client) DescribeInstanceTypesPages(input *ec2.DescribeInstanceTypesInput, callback func(*ec2.DescribeInstanceTypesOutput, bool) bool) error {
	page, err := c.DescribeInstanceTypes(input)
	if err != nil {
		return err
	}
	callback(page, false)
	return nil
}

func (c *MockEc2Client) DescribeInstanceTypes(input *ec2.DescribeInstanceTypesInput) (*ec2.DescribeInstanceTypesOutput, error) {
	return &ec2.DescribeInstanceTypesOutput{InstanceTypes: c.InstanceTypes}, nil
}

func (c *MockEc2Client) DescribeInstanceTypeOfferingsPages(input *ec2.DescribeInstanceTypeOfferingsInput, callback func(*ec2.DescribeInstanceTypeOfferingsOutput, bool) bool) error {
	page, err := c.DescribeInstanceTypeOfferings(input)
	if err != nil {
		return err
	}
	callback(page, false)
	return nil
}

func (c *MockEc2Client) DescribeInstanceTypeOfferings(input *ec2.DescribeInstanceTypeOfferingsInput) (*ec2.DescribeInstanceTypeOfferingsOutput, error) {
	return &ec2.DescribeInstanceTypeOfferingsOutput{InstanceTypeOfferings: c.InstanceTypeOfferings}, nil
}

func (c *MockEc2Client) DescribeSecurityGroupsPages(input *ec2.DescribeSecurityGroupsInput, callback func(*ec2.DescribeSecurityGroupsOutput, bool) bool) error {
	page, err := c.DescribeSecurityGroups(input)
	if err != nil {
		return err
	}
	callback(page, false)
	return nil
}

func (c *MockEc2Client) DescribeSubnetsPages(input *ec2.DescribeSubnetsInput, callback func(*ec2.DescribeSubnetsOutput, bool) bool) error {
	page, err := c.DescribeSubnets(input)
	if err != nil {
		return err
	}
	callback(page, false)
	return nil
}

func (c *MockEc2Client) DescribeSecurityGroups(input *ec2.DescribeSecurityGroupsInput) (*ec2.DescribeSecurityGroupsOutput, error) {
	return &ec2.DescribeSecurityGroupsOutput{SecurityGroups: c.SecurityGroups}, c.DescribeSecurityGroupsErr
}

func (c *MockEc2Client) DescribeSubnets(input *ec2.DescribeSubnetsInput) (*ec2.DescribeSubnetsOutput, error) {
	return &ec2.DescribeSubnetsOutput{Subnets: c.Subnets}, c.DescribeSubnetsErr
}

type MockEksClient struct {
	eksiface.EKSAPI
	DescribeClusterErr error
	EksCluster         *eks.Cluster
}

func (e *MockEksClient) DescribeCluster(input *eks.DescribeClusterInput) (*eks.DescribeClusterOutput, error) {
	return &eks.DescribeClusterOutput{Cluster: e.EksCluster}, e.DescribeClusterErr
}

type MockIamClient struct {
	iamiface.IAMAPI
	CreateRoleErr                     error
	GetRoleErr                        error
	DeleteRoleErr                     error
	CreateInstanceProfileErr          error
	GetInstanceProfileErr             error
	DeleteInstanceProfileErr          error
	AddRoleToInstanceProfileErr       error
	RemoveRoleFromInstanceProfileErr  error
	AttachRolePolicyErr               error
	AttachRolePolicyCallCount         int
	DetachRolePolicyErr               error
	DetachRolePolicyCallCount         int
	WaitUntilInstanceProfileExistsErr error
	ListAttachedRolePoliciesErr       error
	Role                              *iam.Role
	InstanceProfile                   *iam.InstanceProfile
	AttachedPolicies                  []*iam.AttachedPolicy
}

func (i *MockIamClient) ListAttachedRolePolicies(input *iam.ListAttachedRolePoliciesInput) (*iam.ListAttachedRolePoliciesOutput, error) {
	if i.AttachedPolicies != nil {
		return &iam.ListAttachedRolePoliciesOutput{AttachedPolicies: i.AttachedPolicies}, i.ListAttachedRolePoliciesErr
	}
	return &iam.ListAttachedRolePoliciesOutput{}, i.ListAttachedRolePoliciesErr
}

func (i *MockIamClient) ListAttachedRolePoliciesPages(input *iam.ListAttachedRolePoliciesInput, callback func(*iam.ListAttachedRolePoliciesOutput, bool) bool) error {
	page, err := i.ListAttachedRolePolicies(input)
	if err != nil {
		return err
	}
	callback(page, false)
	return nil
}

func (i *MockIamClient) CreateRole(input *iam.CreateRoleInput) (*iam.CreateRoleOutput, error) {
	if i.Role != nil {
		return &iam.CreateRoleOutput{Role: i.Role}, i.CreateRoleErr
	}
	return &iam.CreateRoleOutput{}, i.CreateRoleErr
}

func (i *MockIamClient) GetRole(input *iam.GetRoleInput) (*iam.GetRoleOutput, error) {
	return &iam.GetRoleOutput{Role: i.Role}, i.GetRoleErr
}

func (i *MockIamClient) DeleteRole(input *iam.DeleteRoleInput) (*iam.DeleteRoleOutput, error) {
	return &iam.DeleteRoleOutput{}, i.DeleteRoleErr
}

func (i *MockIamClient) CreateInstanceProfile(input *iam.CreateInstanceProfileInput) (*iam.CreateInstanceProfileOutput, error) {
	if i.InstanceProfile != nil {
		return &iam.CreateInstanceProfileOutput{InstanceProfile: i.InstanceProfile}, i.CreateInstanceProfileErr
	}
	return &iam.CreateInstanceProfileOutput{}, i.CreateInstanceProfileErr
}

func (i *MockIamClient) DeleteInstanceProfile(input *iam.DeleteInstanceProfileInput) (*iam.DeleteInstanceProfileOutput, error) {
	return &iam.DeleteInstanceProfileOutput{}, i.DeleteInstanceProfileErr
}

func (i *MockIamClient) AddRoleToInstanceProfile(input *iam.AddRoleToInstanceProfileInput) (*iam.AddRoleToInstanceProfileOutput, error) {
	return &iam.AddRoleToInstanceProfileOutput{}, i.AddRoleToInstanceProfileErr
}

func (i *MockIamClient) RemoveRoleFromInstanceProfile(input *iam.RemoveRoleFromInstanceProfileInput) (*iam.RemoveRoleFromInstanceProfileOutput, error) {
	return &iam.RemoveRoleFromInstanceProfileOutput{}, i.RemoveRoleFromInstanceProfileErr
}

func (i *MockIamClient) AttachRolePolicy(input *iam.AttachRolePolicyInput) (*iam.AttachRolePolicyOutput, error) {
	i.AttachRolePolicyCallCount++
	return &iam.AttachRolePolicyOutput{}, i.AttachRolePolicyErr
}

func (i *MockIamClient) DetachRolePolicy(input *iam.DetachRolePolicyInput) (*iam.DetachRolePolicyOutput, error) {
	i.DetachRolePolicyCallCount++
	return &iam.DetachRolePolicyOutput{}, i.DetachRolePolicyErr
}

func (i *MockIamClient) GetInstanceProfile(input *iam.GetInstanceProfileInput) (*iam.GetInstanceProfileOutput, error) {
	return &iam.GetInstanceProfileOutput{InstanceProfile: i.InstanceProfile}, i.GetInstanceProfileErr
}

func (i *MockIamClient) WaitUntilInstanceProfileExists(input *iam.GetInstanceProfileInput) error {
	return i.WaitUntilInstanceProfileExistsErr
}<|MERGE_RESOLUTION|>--- conflicted
+++ resolved
@@ -156,8 +156,6 @@
 			Annotations: map[string]string{
 				ClusterAutoscalerEnabledAnnotation: "true",
 				OsFamilyAnnotation:                 OsFamilyWindows,
-<<<<<<< HEAD
-=======
 			},
 		},
 		Spec: v1alpha1.InstanceGroupSpec{
@@ -189,7 +187,6 @@
 			Annotations: map[string]string{
 				ClusterAutoscalerEnabledAnnotation: "true",
 				OsFamilyAnnotation:                 OsFamilyBottleRocket,
->>>>>>> e262d359
 			},
 		},
 		Spec: v1alpha1.InstanceGroupSpec{
